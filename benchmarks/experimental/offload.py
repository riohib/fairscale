# Copyright (c) Facebook, Inc. and its affiliates. All rights reserved.
#
# This source code is licensed under the BSD license found in the
# LICENSE file in the root directory of this source tree.

import argparse
import contextlib
from functools import reduce
import logging
import math
import operator
import time

import numpy as np
import torch
from torch.optim import Adam
from torch.utils.data.dataloader import DataLoader
from torchvision.datasets import FakeData
from torchvision.transforms import ToTensor

from benchmarks.datasets.wikitext2_data import get_real_dataloaders as get_real_wikitext2_dataloaders
from benchmarks.datasets.wikitext2_data import get_synthetic_dataloaders as get_synthetic_wikitext2_dataloaders
from benchmarks.golden_configs.lm_wikitext2 import Offload_Sequential as offload_seq
from benchmarks.golden_configs.lm_wikitext2 import Offload_Transformer as lm_wikitext2
from benchmarks.models import transformer_lm
from fairscale.experimental.nn.offload import OffloadModel


def init_random_seed(seed: int):

    torch.manual_seed(seed)
    torch.cuda.manual_seed(seed)
    np.random.seed(seed)


def get_model_and_optimizer(args, device, benchmark_config, model_specs):
    """Return instantiated model and optimizer function."""

    if args.model_name == "lm":
        model = get_lm_model(args, device, model_specs)
        lr = benchmark_config["lr"]

        def make_adam(params):
            return Adam(params, lr=lr)

        optimizer = make_adam
    elif args.model_name == "seq":
        model = get_seq_model(args, device, model_specs)
        optimizer = torch.optim.SGD

    model = OffloadModel(
        model=model,
        device=torch.device("cuda"),
        offload_device=torch.device("cpu"),
        num_slices=benchmark_config["slices"],
        checkpoint_activation=benchmark_config["checkpoint_activation"],
        num_microbatches=benchmark_config["num_microbatches"],
    )

    return model, optimizer


def get_seq_model(args, device, model_specs):
    model = torch.nn.Sequential(
        torch.nn.Linear(model_specs["inputs"] * model_specs["inputs"], model_specs["hidden"]),
        *([torch.nn.Linear(model_specs["hidden"], model_specs["hidden"]) for _ in range(model_specs["layers"])]),
        torch.nn.Linear(model_specs["hidden"], model_specs["outputs"]),
    )
    return model.cpu()


def get_lm_model(args, device, config):
    """Get language model(based on GPT-2) used for sequence prediction."""

    ninp = config["ninp"]
    nhead = config["nhead"]
    initrange = config["initrange"]
    dropout = config["dropout"]
    vocab_size = config["vocab_size"]
    nhid = config["nhid"]
    ndecoder = config["num_decoder_layers"]

    return transformer_lm.TransformerLM(vocab_size, ninp, nhead, nhid, dropout, initrange, ndecoder).to(device)


def log_number_of_parameters(model):

    num_params = reduce(operator.add, (reduce(operator.mul, x.size()) for x in model.parameters()))
    logging.info(f"training model, #params = {num_params}")


def _get_fp16_context(use_fp16=False):
    if use_fp16:
        return torch.cuda.amp.autocast()
    else:
        return contextlib.nullcontext()


def _get_profiler_context(use_profiler=False):
    if use_profiler:
        return torch.autograd.profiler.profile(use_cuda=True, profile_memory=True)
    else:
        return contextlib.nullcontext()


def _get_profiler_record_context(record_name, use_profiler=False):
    if use_profiler:
        return torch.autograd.profiler.record_function(record_name)
    else:
        return contextlib.nullcontext()


def train_seq(model_config, benchmark_config, model_specs, args):
    device = torch.device("cuda")
    torch.cuda.set_device(0)
    torch.manual_seed(5)

    model = model_config["model"]
    criterion = benchmark_config["criterion"]
    optimizer = model_config["optimizer"](model.parameters(), lr=benchmark_config["lr"])
    dataloader, _, _ = model_config["data"]
<<<<<<< HEAD
    print(f"model_specs {model_specs}")
    print(f"benchmark_config {benchmark_config}")
    
    def train_epoch(args, iter=5):
=======

    def train_epoch(args, num_iters):
>>>>>>> e9693976
        model.train()
        for batch_inputs, batch_outputs in dataloader:
            iter -= 1
            if iter == 0:
                break
            batch_inputs, batch_outputs = batch_inputs.to("cuda"), batch_outputs.to("cuda")
            start = time.time_ns()
            with _get_profiler_context(args.use_profiler) as prof:
                optimizer.zero_grad()
                inputs = batch_inputs.reshape(-1, model_specs["inputs"] * model_specs["inputs"])
                with _get_profiler_record_context("model_training", args.use_profiler):
                    with _get_fp16_context(use_fp16=args.use_fp16):
                        output = model(inputs)
                        loss = criterion(output, target=batch_outputs)
                        loss.backward()
                    optimizer.step()
            logging.info(
                "Memory stats are {:.2f}GB".format(torch.cuda.memory_stats(0)["allocated_bytes.all.peak"] / 2 ** 30)
            )
            logging.info(
                "Loss {:.2f} - throughput {:.2f}fps".format(
                    loss.item(), benchmark_config["batch_size"] / (time.time_ns() - start) * 10 ** 9
                )
            )
            num_iters -= 1
            if num_iters == 0:
                break
        if args.use_profiler:
            prof.export_chrome_trace("/tmp/offload_prof")

    train_epoch(args, num_iters=5)


def train(model_config, model, benchmark_config, model_specs, args):
    device = torch.device("cuda")
    torch.cuda.set_device(0)

    lm_dataloader, _, _ = model_config["data"]
    criterion = benchmark_config["criterion"]
    vocab_size = model_specs["vocab_size"]
    optimizer = model_config["optimizer"]

    model.train()
    log_number_of_parameters(model)

    total_loss = 0.0
    word_counter = 0

    optimizer = optimizer(model.parameters())

    total_tokens = 0
    total_tokens_per_log_interval = 0
    bptt = 2
    start_time = time.time()
    epoch_start_time = 0.0

    def get_batch(source):
        seq_len = len(source) - 1
        data = source[0:seq_len]
        target = source[1 : 1 + seq_len]
        return data, target

    print(f"model_specs {model_specs}")
    print(f"benchmark_config {benchmark_config}")
    for i, batch in enumerate(lm_dataloader):
        # TODO(anj): Make this a flag for both "lm" and "seq" models.
        if i == 5:
            break

        if i == 1:
            epoch_start_time = time.time()

        source, target = get_batch(batch)
        source, target = source.cuda(), target.cuda()

        if i > 0:
            total_tokens += source.numel()

        with _get_profiler_context(args.use_profiler) as prof:
            optimizer.zero_grad()
            with _get_profiler_record_context("FW pass", args.use_profiler):
                output = model(source)
            with _get_profiler_record_context("Loss", args.use_profiler):
                loss = criterion(output.view(-1, vocab_size), target.view(-1))
            with _get_profiler_record_context("BW pass", args.use_profiler):
                loss.backward()
            torch.nn.utils.clip_grad_value_(model.parameters(), model_specs["clip_value"])
            with _get_profiler_record_context("Opt step", args.use_profiler):
                optimizer.step()

        total_loss += loss.item()
        log_interval = 1
        total_tokens_per_log_interval += source.numel()
        if i % log_interval == 0 and i > 0:
            cur_loss = total_loss / log_interval
            elapsed = time.time() - start_time
            print(
                "| batch {:5d} | wps {:5.2f} | loss {:5.2f} | ppl {:8.2f}".format(
                    i, total_tokens_per_log_interval / elapsed, cur_loss, math.exp(cur_loss)
                )
            )
            total_tokens_per_log_interval = 0
            total_loss = 0
            start_time = time.time()
<<<<<<< HEAD
            if i == 5:
                break
=======
>>>>>>> e9693976
        if args.use_profiler:
            prof.export_chrome_trace("/tmp/offload_prof")

    if epoch_start_time != 0:
        wps = total_tokens / (time.time() - epoch_start_time)
    else:
        raise RuntimeError(
            "Unable to benchmark on a single batch. Increase the size " " of the dataset and rerun the benchmark."
        )
    return wps, loss.item()


def verify_peak_memory(golden_config, std_dev):
    print("Peak allocated bytes on cuda:0: {:1d}".format(torch.cuda.memory_stats(0)["allocated_bytes.all.peak"]))
    current_device_usage = torch.cuda.memory_stats(0)["allocated_bytes.all.peak"]
    golden_ref = golden_config["peak_mem_usage"]
    if not current_device_usage < golden_ref * std_dev:
        raise RuntimeError(
            "Peak memory usage for cuda device {:d} is {:d} which"
            "is less than golden reference value of {:d}".format(0, current_device_usage, golden_ref)
        )


def verify_lm_throughput(wps, golden_config, args):
    """Verify that words per second for a given benchmark run matches the golden data."""

    print("Throughput(wps) is {:.2f}.".format(wps))
    if not wps > (golden_config["avg_wps"] - (3 * golden_config["std_dev_wps"])):
        raise RuntimeError(
            "Throughput(wps):{:.2f} is below the golden threshold of an "
            "average value of {:.2f} and standard dev of {:.2f}.".format(
                wps, golden_config["avg_wps"], golden_config["std_dev_wps"]
            )
        )


def benchmark_language_model(model_config, model, benchmark_config, model_specs, args):
    epoch = benchmark_config["epochs"]
    start_time = time.time()
    print("-" * 110)
    print("| start of epoch {:1d}".format(epoch))
    print("-" * 110)
    wps, loss = train(model_config, model, benchmark_config, model_specs, args)
    elapsed_time = time.time() - start_time
    print("-" * 110)
    print("| end of epoch {:1d} | time: {:5.2f}s | train loss {:5.2f} ".format(epoch, elapsed_time, loss))
    print("-" * 110)
<<<<<<< HEAD
    print("Throughput(wps) is {:.2f}.".format(wps))
    print("Peak allocated bytes on cuda:0: {:2f}".format(torch.cuda.memory_stats(0)["allocated_bytes.all.peak"]/2**30))
    # TODO(anj-s): Enable golden config data verification.
=======

    if args.model_name == "seq":
        raise RuntimeError(
            f"Golden data verification is only supported for the Transformer(lm) model and not {args.model_name}"
        )
    golden_config = get_golden_config(args.model_name, args)
    verify_lm_throughput(wps, golden_config, args)
    verify_peak_memory(golden_config, 1.1)
>>>>>>> e9693976


def get_synthetic_dataloaders(args, device, benchmark_config, model_specs):
    """Returns dataloader for synthetic data."""

    if args.model_name == "lm":
        return get_synthetic_wikitext2_dataloaders(args, benchmark_config, model_specs)
    elif args.model_name == "seq":
        transform = ToTensor()
        dataloader = DataLoader(
            FakeData(
                image_size=(1, model_specs["inputs"], model_specs["inputs"]),
                num_classes=model_specs["outputs"],
                transform=transform,
            ),
            batch_size=benchmark_config["batch_size"],
        )
        return dataloader, dataloader, dataloader
    else:
        raise RuntimeError(f"Unrecognized args.model_name {args.model_name}")


def get_real_dataloaders(args, device, benchmark_config, model_specs):
    """Returns dataloaders for real data."""

    if args.model_name == "lm":
        data = get_real_wikitext2_dataloaders(args, benchmark_config, model_specs)
        ntokens, train_dataloader, valid_dataloader, test_dataloader = data
        model_specs["vocab_size"] = ntokens
        return train_dataloader, valid_dataloader, test_dataloader
    else:
        raise RuntimeError(f"Unrecognized args.model_mame {args.model_name}")


def create_model_config(args, benchmark_config=None, model_specs=None):
    """Return a dict with the given model, dataset and optimizer."""

    # device = torch.device("cuda") if torch.cuda.is_available() else torch.device("cpu")
    device = torch.device("cpu")

    if args.model_name == "lm":
        if args.use_synthetic_data:
            dataloader_fn = get_synthetic_dataloaders
        else:
            dataloader_fn = get_real_dataloaders

        data = dataloader_fn(args, device, benchmark_config, model_specs)
        model, optimizer = get_model_and_optimizer(args, device, benchmark_config, model_specs)
        return {
            "model": model,
            "optimizer": optimizer,
            "data": data,
        }
    elif args.model_name == "seq":

        data = get_synthetic_dataloaders(
            args, device, offload_seq.get_benchmark_config(), offload_seq.get_model_config()
        )
        model, optimizer = get_model_and_optimizer(args, device, benchmark_config, model_specs)
        return {
            "model": model,
            "optimizer": optimizer,
            "data": data,
        }
    else:
        raise RuntimeError(f"Unrecognized args.model_mame {args.model_name}")


def create_benchmark_config(model_name):
    """Return a dict with configurations required for benchmarking `model_name` model."""

    if args.model_name == "lm":
        return lm_wikitext2.get_benchmark_config()
    elif args.model_name == "seq":
        return offload_seq.get_benchmark_config()
    else:
        raise RuntimeError(f"Unrecognized args.model_name {args.model_name}")


def get_golden_config(model_name, args):
    """Return a dict with the golden data for throughput and memory usage."""

    if model_name == "lm":
        return lm_wikitext2.get_golden_real_stats()
    else:
        raise RuntimeError(f"Unrecognized args.model_mame {args.model_name}")


def get_model_specs(model_name):
    """Return a dict with configurations required for configuring `model_name` model."""

    if model_name == "lm":
        return lm_wikitext2.get_model_config()
    elif model_name == "seq":
        return offload_seq.get_model_config()
    else:
        raise RuntimeError("Unrecognized args.model_mame " % args.model_name)


def run_benchmark(args):
    """Benchmark a given model using a single process and single devices."""

    # We need at least 1 GPU to benchmark the offload model API.
    num_devices = torch.cuda.device_count() if torch.cuda.is_available() else 0
    assert num_devices > 0
    init_random_seed(0)

    if args.model_name == "lm":
        benchmark_config = create_benchmark_config(args.model_name)
        model_specs = get_model_specs(args.model_name)
        model_config = create_model_config(args, benchmark_config=benchmark_config, model_specs=model_specs)
        model = model_config["model"]

        if args.dry_run:
            train(model_config, model, benchmark_config, model_specs, args)
        else:
            benchmark_language_model(model_config, model, benchmark_config, model_specs, args)
    elif args.model_name == "seq":
        benchmark_config = create_benchmark_config(args.model_name)
        model_specs = get_model_specs(args.model_name)
        model_config = create_model_config(args, benchmark_config=benchmark_config, model_specs=model_specs)
        model = model_config["model"]
        train_seq(model_config, benchmark_config, model_specs, args)
    else:
        raise RuntimeError(f"Unable to recognize model name {args.model_name}")


parser = argparse.ArgumentParser(description="benchmark")
parser.add_argument(
    "--dry_run", default=False, action="store_true", help="Run a sample training run without regression testing."
)
parser.add_argument(
    "--debug",
    action="store_true",
    default=True,
    help="Print debugging statements which is more verbose than the default.",
)
parser.add_argument(
    "--model_name", default="lm", type=str, help="Language Model(LM) used to benchmark nn.pipe.",
)
parser.add_argument(
    "--use_synthetic_data", default=True, action="store_true", help="Uses synthetic data for running benchmarks."
)
parser.add_argument("--use_fp16", action="store_true", default=False)
parser.add_argument("--checkpoint_activation", action="store_true", default=True)
parser.add_argument("--use_profiler", action="store_true", default=False)


if __name__ == "__main__":
    args = parser.parse_args()

    logging.basicConfig(level=logging.INFO if not args.debug else logging.DEBUG)
    logging.info("Benchmark arguments: %s" % args)

    run_benchmark(args)<|MERGE_RESOLUTION|>--- conflicted
+++ resolved
@@ -119,15 +119,10 @@
     criterion = benchmark_config["criterion"]
     optimizer = model_config["optimizer"](model.parameters(), lr=benchmark_config["lr"])
     dataloader, _, _ = model_config["data"]
-<<<<<<< HEAD
     print(f"model_specs {model_specs}")
     print(f"benchmark_config {benchmark_config}")
     
     def train_epoch(args, iter=5):
-=======
-
-    def train_epoch(args, num_iters):
->>>>>>> e9693976
         model.train()
         for batch_inputs, batch_outputs in dataloader:
             iter -= 1
@@ -232,11 +227,6 @@
             total_tokens_per_log_interval = 0
             total_loss = 0
             start_time = time.time()
-<<<<<<< HEAD
-            if i == 5:
-                break
-=======
->>>>>>> e9693976
         if args.use_profiler:
             prof.export_chrome_trace("/tmp/offload_prof")
 
@@ -284,20 +274,18 @@
     print("-" * 110)
     print("| end of epoch {:1d} | time: {:5.2f}s | train loss {:5.2f} ".format(epoch, elapsed_time, loss))
     print("-" * 110)
-<<<<<<< HEAD
-    print("Throughput(wps) is {:.2f}.".format(wps))
-    print("Peak allocated bytes on cuda:0: {:2f}".format(torch.cuda.memory_stats(0)["allocated_bytes.all.peak"]/2**30))
-    # TODO(anj-s): Enable golden config data verification.
-=======
 
     if args.model_name == "seq":
         raise RuntimeError(
             f"Golden data verification is only supported for the Transformer(lm) model and not {args.model_name}"
         )
-    golden_config = get_golden_config(args.model_name, args)
-    verify_lm_throughput(wps, golden_config, args)
-    verify_peak_memory(golden_config, 1.1)
->>>>>>> e9693976
+    if not args.dry_run:
+        golden_config = get_golden_config(args.model_name, args)
+        verify_lm_throughput(wps, golden_config, args)
+        verify_peak_memory(golden_config, 1.1)
+    else:
+        print("Throughput(wps) is {:.2f}.".format(wps))
+        print("Peak allocated bytes on cuda:0: {:2f}".format(torch.cuda.memory_stats(0)["allocated_bytes.all.peak"]/2**30))
 
 
 def get_synthetic_dataloaders(args, device, benchmark_config, model_specs):
@@ -439,7 +427,7 @@
     "--model_name", default="lm", type=str, help="Language Model(LM) used to benchmark nn.pipe.",
 )
 parser.add_argument(
-    "--use_synthetic_data", default=True, action="store_true", help="Uses synthetic data for running benchmarks."
+    "--use_synthetic_data", default=False, action="store_true", help="Uses synthetic data for running benchmarks."
 )
 parser.add_argument("--use_fp16", action="store_true", default=False)
 parser.add_argument("--checkpoint_activation", action="store_true", default=True)
