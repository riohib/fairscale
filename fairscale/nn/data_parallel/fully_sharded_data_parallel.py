--- conflicted
+++ resolved
@@ -321,16 +321,13 @@
         offload_config: Optional[OffloadConfig] = None,
         state_dict_on_rank_0_only: bool = False,
     ):
-<<<<<<< HEAD
         try:
             import torch._C
+
             torch._C._log_api_usage_once("fairscale.fsdp")
         except ImportError:
             pass
 
-=======
-        torch._C._log_api_usage_once("fairscale.fsdp")
->>>>>>> 2cdd9886
         init_start = time.time()
         super().__init__()
         self.process_group = process_group or get_process_group_cached()
